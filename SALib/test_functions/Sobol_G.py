--- conflicted
+++ resolved
@@ -1,66 +1,61 @@
-from __future__ import division
+from __future__ import division
+
+import numpy as np
+
+
+# Non-monotonic Sobol G Function (8 parameters)
+# First-order indices:
+# x1: 0.7165
+# x2: 0.1791
+# x3: 0.0237
+# x4: 0.0072
+# x5-x8: 0.0001
+def evaluate(values, a=[0, 1, 4.5, 9, 99, 99, 99, 99]):
+
+    if type(values) != np.ndarray:
+        raise TypeError("The argument `values` must be a numpy ndarray")
 
-import numpy as np
-
-
-# Non-monotonic Sobol G Function (8 parameters)
-# First-order indices:
-# x1: 0.7165
-# x2: 0.1791
-# x3: 0.0237
-# x4: 0.0072
-# x5-x8: 0.0001
-def evaluate(values, a=[0, 1, 4.5, 9, 99, 99, 99, 99]):
-
-    if type(values) != np.ndarray:
-        raise TypeError("The argument `values` must be a numpy ndarray")
-
-<<<<<<< HEAD
-    ltz = np.array(values) < 0
+    ltz = np.array(values) < 0
     gtz = np.array(values) > 1
-=======
-    ltz = np.array(values) < 0
-    gtz = np.array(values) > 1
->>>>>>> f9912275
-
-    if ltz.any() == True:
-        raise ValueError("Sobol G function called with values less than one")
-    elif gto.any() == True:
-        raise ValueError("Sobol G function called with values greater than one")
-
-    Y = np.empty([values.shape[0]])
-
-    for i, row in enumerate(values):
-        Y[i] = 1.0
-
-        for j in range(len(a)):
-            x = row[j]
-            Y[i] *= (abs(4 * x - 2) + a[j]) / (1 + a[j])
-
-    return Y
-
-
-def partial_first_order_variance(a=[0, 1, 4.5, 9, 99, 99, 99, 99]):
-    a = np.array(a)
-    return np.divide(1, np.multiply(3, np.square(1 + a)))
-
-
-def total_variance(a=[0, 1, 4.5, 9, 99, 99, 99, 99]):
-    a = np.array(a)
-    return np.add(-1, np.product(1 + partial_first_order_variance(a), axis=0))
-
-
-def sensitivity_index(a):
-    a = np.array(a)
-    return np.divide(partial_first_order_variance(a), total_variance(a))
-
-
-def total_sensitivity_index(a):
-    a = np.array(a)
-    
-    pv = partial_first_order_variance(a)
-    tv = total_variance(a)
-    
-    sum_pv = pv.sum(axis=0)
-    
-    return np.subtract(1, np.divide(np.subtract(sum_pv, pv.T), tv))
+
+    if ltz.any() == True:
+        raise ValueError("Sobol G function called with values less than one")
+    elif gto.any() == True:
+        raise ValueError("Sobol G function called with values greater than one")
+
+    Y = np.empty([values.shape[0]])
+
+    for i, row in enumerate(values):
+        Y[i] = 1.0
+
+        for j in range(len(a)):
+            x = row[j]
+            Y[i] *= (abs(4 * x - 2) + a[j]) / (1 + a[j])
+
+    return Y
+
+
+def partial_first_order_variance(a=[0, 1, 4.5, 9, 99, 99, 99, 99]):
+    a = np.array(a)
+    return np.divide(1, np.multiply(3, np.square(1 + a)))
+
+
+def total_variance(a=[0, 1, 4.5, 9, 99, 99, 99, 99]):
+    a = np.array(a)
+    return np.add(-1, np.product(1 + partial_first_order_variance(a), axis=0))
+
+
+def sensitivity_index(a):
+    a = np.array(a)
+    return np.divide(partial_first_order_variance(a), total_variance(a))
+
+
+def total_sensitivity_index(a):
+    a = np.array(a)
+    
+    pv = partial_first_order_variance(a)
+    tv = total_variance(a)
+    
+    sum_pv = pv.sum(axis=0)
+    
+    return np.subtract(1, np.divide(np.subtract(sum_pv, pv.T), tv))