from __future__ import division
import numpy as np
import random as rd
from itertools import combinations, islice
from ..util import read_param_file
from . import common_args
from scipy.spatial.distance import cdist
from scipy.misc import comb as nchoosek
import sys


def compute_distance(m, l, num_params):
    '''
    Computes the distance between two trajectories
    '''

    if np.shape(m) != np.shape(l):
        raise ValueError("Input matrices are different sizes")

    distance = np.array(np.sum(cdist(m, l)), dtype=np.float32)

    return distance


def compute_distance_matrix(input_sample, N, num_params):
    index_list = []
    distance_matrix = np.zeros((N, N), dtype=np.float32)

    for j in range(N):
        index_list.append(np.arange(num_params + 1) + j * (num_params + 1))

    for j in range(N):
        input_1 = input_sample[index_list[j]]
        for k in range(j + 1, N):
            input_2 = input_sample[index_list[k]]
            distance_matrix[k, j] = compute_distance(input_1, input_2,
                                                     num_params)
    return distance_matrix


def find_most_distant(input_sample, N, num_params, k_choices):
    '''
    Finds the 'k_choices' most distant choices from the
    'N' trajectories contained in 'input_sample'
    '''

    # Now evaluate the (N choose k_choices) possible combinations
    if nchoosek(N, k_choices) >= sys.maxsize:
        raise ValueError("Number of combinations is too large")
    number_of_combinations = int(nchoosek(N, k_choices))

    # First compute the distance matrix for each possible pairing
    # of trajectories and store in a shared-memory array
    distance_matrix = compute_distance_matrix(input_sample,
                                              N,
                                              num_params)


    # Initialise the output array

    chunk = int(1e6)
    if chunk > number_of_combinations:
        chunk = number_of_combinations

    counter = 0
    # Generate a list of all the possible combinations
    #combos = np.array([x for x in combinations(range(N),k_choices)])
    combo_gen = combinations(list(range(N)),k_choices)
    scores = np.empty(number_of_combinations,dtype=np.float32)
    # Generate the pairwise indices once
    pairwise = np.array([y for y in combinations(list(range(k_choices)),2)])

    for combos in grouper(chunk, combo_gen):
        scores[(counter*chunk):((counter+1)*chunk)] = mappable(combos, pairwise, distance_matrix)
        counter += 1
    return scores


def mappable(combos, pairwise, distance_matrix):
    '''
    Obtains scores from the distance_matrix for each pairwise combination
    held in the combos array
    '''
    import numpy as np
    combos = np.array(combos)
    # Create a list of all pairwise combination for each combo in combos
    combo_list = combos[:,pairwise[:,]]
    all_distances = distance_matrix[[combo_list[:,:,1], combo_list[:,:,0]]]
    new_scores = np.sqrt(np.einsum('ij,ij->i', all_distances, all_distances))
    return new_scores


def find_maximum(scores, N, k_choices):

    if type(scores) != np.ndarray:
        raise TypeError("Scores input is not a numpy array")

    index_of_maximum = int(scores.argmax())
    maximum_combo = nth(combinations(list(range(N)), k_choices), index_of_maximum, None)
    return maximum_combo


def grouper(n, iterable):
    it = iter(iterable)
    while True:
       chunk = tuple(islice(it, n))
       if not chunk:
           return
       yield chunk


def take(n, iterable):
    "Return first n items of the iterable as a list"
    return list(islice(iterable, n))


def nth(iterable, n, default=None):
    "Returns the nth item or a default value"
<<<<<<< HEAD
=======

    if type(n) != int:
        raise TypeError("n is not an integer")

    return next(islice(iterable, n, None), default)
>>>>>>> 1c446da7

    if type(n) != int:
        raise TypeError("n is not an integer")

    return next(islice(iterable, n, None), default)

<<<<<<< HEAD

def make_index_list(N, num_params):
=======
    if np.any((input_sample < 0) | (input_sample > 1)):
        raise ValueError("Input sample must be scaled between 0 and 1")

    scores = find_most_distant(input_sample,
                               N,
                               num_params,
                               k_choices)

>>>>>>> 1c446da7
    index_list = []
    for j in range(N):
        index_list.append(np.arange(num_params + 1) + j * (num_params + 1))
    return index_list


def compile_output(input_sample, N, num_params, k_choices, maximum_combo):

    index_list = make_index_list(N, num_params)

    output = np.zeros((len(maximum_combo) * (num_params + 1), num_params))

<<<<<<< HEAD
=======
    maximum_combo = find_maximum(scores, N, k_choices)
    output = np.zeros((np.size(maximum_combo) * (num_params + 1), num_params))
>>>>>>> 1c446da7
    for counter, x in enumerate(maximum_combo):
        output[index_list[counter]] = np.array(input_sample[index_list[x]])
    return output


def find_optimum_trajectories(input_sample, N, num_params, k_choices):


    if np.any((input_sample < 0) | (input_sample > 1)):
        raise ValueError("Input sample must be scaled between 0 and 1")

    maximum_combo = find_optimum_combination(input_sample, N, num_params, k_choices)

    return compile_output(input_sample, N, num_params, k_choices, maximum_combo)


def find_optimum_combination(input_sample, N, num_params, k_choices):


    scores = find_most_distant(input_sample,
                               N,
                               num_params,
                               k_choices)

    maximum_combo = find_maximum(scores, N, k_choices)

    return maximum_combo


if __name__ == "__main__":


    parser = common_args.create()
    parser.add_argument('--num-levels', type=int, required=False, default=4, help='Number of grid levels (Morris only)')
    parser.add_argument('--grid-jump', type=int, required=False, default=2, help='Grid jump size (Morris only)')
    parser.add_argument('--k-choices', type=int, required=False, default=4, help='Number of trajectories (optimal trajectories)')
    parser.add_argument('-X', '--input-file', type=str, required=True, default=None, help='Model input file')

    args = parser.parse_args()

    np.random.seed(args.seed)
    rd.seed(args.seed)

    param_file = args.paramfile
    pf = read_param_file(param_file)
    N = args.samples
    num_params = pf['num_vars']
    bounds = pf['bounds']
    k_choices = args.k_choices
    p_levels = int(args.num_levels)
    grid_step = int(args.grid_jump)

    X = np.loadtxt(args.input_file, delimiter=args.delim, ndmin=2)

    model_data = find_optimum_trajectories(X, N, num_params, k_choices)

    np.savetxt(args.output, model_data, delimiter=args.delimiter, fmt='%.' + str(args.precision) + 'e')<|MERGE_RESOLUTION|>--- conflicted
+++ resolved
@@ -116,33 +116,15 @@
 
 def nth(iterable, n, default=None):
     "Returns the nth item or a default value"
-<<<<<<< HEAD
-=======
 
     if type(n) != int:
         raise TypeError("n is not an integer")
 
     return next(islice(iterable, n, None), default)
->>>>>>> 1c446da7
-
-    if type(n) != int:
-        raise TypeError("n is not an integer")
-
-    return next(islice(iterable, n, None), default)
-
-<<<<<<< HEAD
+
 
 def make_index_list(N, num_params):
-=======
-    if np.any((input_sample < 0) | (input_sample > 1)):
-        raise ValueError("Input sample must be scaled between 0 and 1")
-
-    scores = find_most_distant(input_sample,
-                               N,
-                               num_params,
-                               k_choices)
-
->>>>>>> 1c446da7
+
     index_list = []
     for j in range(N):
         index_list.append(np.arange(num_params + 1) + j * (num_params + 1))
@@ -150,16 +132,21 @@
 
 
 def compile_output(input_sample, N, num_params, k_choices, maximum_combo):
-
+    
+    if np.any((input_sample < 0) | (input_sample > 1)):
+        raise ValueError("Input sample must be scaled between 0 and 1")
+
+    scores = find_most_distant(input_sample,
+                               N,
+                               num_params,
+                               k_choices)   
+    
     index_list = make_index_list(N, num_params)
 
     output = np.zeros((len(maximum_combo) * (num_params + 1), num_params))
-
-<<<<<<< HEAD
-=======
     maximum_combo = find_maximum(scores, N, k_choices)
     output = np.zeros((np.size(maximum_combo) * (num_params + 1), num_params))
->>>>>>> 1c446da7
+
     for counter, x in enumerate(maximum_combo):
         output[index_list[counter]] = np.array(input_sample[index_list[x]])
     return output
