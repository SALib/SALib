'''
Created on 30 Jun 2015

@author: @willu47
'''
import numpy as np
from numpy.testing import assert_equal, assert_allclose
from SALib.sample.ff import sample, find_smallest, extend_bounds
from SALib.analyze.ff import analyze, interactions


def test_find_smallest():
    '''
    '''
    num_vars = [1, 2, 3, 4, 5, 6, 7, 8, 9, 10, 15, 16, 17, 31, 32, 33]
    expected = [0, 1, 2, 2, 3, 3, 3, 3, 4, 4, 4, 4, 5, 5, 5, 6]
    for x, y in zip(num_vars, expected):
        actual = find_smallest(x)
        assert_equal(actual, y)


def test_extend_bounds():
    problem = {'bounds': np.repeat([-1, 1], 12).reshape(2, 12).T,
           'num_vars': 12,
           'names': ["x" + str(x + 1) for x in range(12)]
           }
    actual = extend_bounds(problem)
    expected = {'names': ['x1', 'x2', 'x3', 'x4',
                          'x5', 'x6', 'x7', 'x8',
                          'x9', 'x10', 'x11', 'x12',
                          'dummy_0', 'dummy_1', 'dummy_2', 'dummy_3'],
                'bounds': [np.array([-1,  1]), np.array([-1,  1]),
                           np.array([-1,  1]), np.array([-1,  1]),
                           np.array([-1,  1]), np.array([-1,  1]),
                           np.array([-1,  1]), np.array([-1,  1]),
                           np.array([-1,  1]), np.array([-1,  1]),
                           np.array([-1,  1]), np.array([-1,  1]),
                           np.array([0, 1]), np.array([0, 1]),
                           np.array([0, 1]), np.array([0, 1])],
                'num_vars': 16}

    assert_equal(actual, expected)

def test_ff_sample():
    problem = {'bounds': [[0., 1.], [0., 1.], [0., 1.], [0., 1.]],
               'num_vars': 4,
               'names': ['x1', 'x2', 'x3', 'x4']}
    actual = sample(problem)
    expected = np.array([[ 1, 1, 1, 1],
                         [ 1, 0, 1, 0],
                         [ 1, 1, 0, 0],
                         [ 1, 0, 0, 1],
                         [0, 0, 0, 0],
                         [0, 1, 0, 1],
                         [0, 0, 1, 1],
                         [0, 1, 1, 0]], dtype=float)
    assert_equal(actual, expected)


def test_ff_sample_scaled():
    '''
    '''
    problem = {'bounds': [[0., 2.5], [0., 1.], [0., 1.], [0., 1.]],
               'num_vars': 4,
               'names': ['x1', 'x2', 'x3', 'x4']}
    actual = sample(problem)
    expected = np.array([[ 2.5, 1, 1, 1],
                         [ 2.5, 0, 1, 0],
                         [ 2.5, 1, 0, 0],
                         [ 2.5, 0, 0, 1],
                         [0, 0, 0, 0],
                         [0, 1, 0, 1],
                         [0, 0, 1, 1],
                         [0, 1, 1, 0]], dtype=float)
    assert_equal(actual, expected)


def test_ff_analyze():
    '''
    '''

    problem = {'bounds': [[0., 2.5], [0., 1.], [0., 1.], [0., 1.]],
               'num_vars': 4,
               'names': ['x1', 'x2', 'x3', 'x4']}
    X = np.array([[ 1, 1, 1, 1],
                  [ 1, 0, 1, 0],
                  [ 1, 1, 0, 0],
                  [ 1, 0, 0, 1],
                  [0, 0, 0, 0],
                  [0, 1, 0, 1],
                  [0, 0, 1, 1],
                  [0, 1, 1, 0]], dtype=float)
    Y = np.array([1.5, 1, 1.5, 1, 2, 2.5, 2, 2.5], dtype=float)
    actual = analyze(problem, X, Y)
    expected = {'ME': np.array([ -0.5 ,  0.25,  0.  ,  0.  ]), 'names': ['x1', 'x2', 'x3', 'x4']}
    assert_equal(actual, expected)


def test_ff_example():
    '''
    '''

    problem = {'bounds': np.repeat([-1, 1], 12).reshape(2, 12).T,
               'num_vars': 12,
               'names': ["x" + str(x + 1) for x in range(12)]
               }

    X = sample(problem)
    Y = X[:, 0] + 2 * X[:, 1] + 3 * X[:, 2] + 4 * X[:, 6] * X[:, 11]

    expected = np.array([10, -2, 4, -8, 2, 6, -4,
                         0, 2, 6, -4, 0, 10, -2, 4, -8,
                         - 2, -6, 4, 0, -10, 2, -4, 8,
                          - 10, 2, -4, 8, -2, -6, 4, 0])

    assert_equal(Y, expected)

    Si = analyze(problem, X, Y)

    expected = np.array([1, 2, 3, 0, 0, 0, 0, 0, 0, 0, 0, 0, 0, 0, 0, 0], dtype=float)
    assert_equal(expected, Si['ME'])


def test_interactions_from_saltelli():
    '''
    '''
    problem = {'bounds': np.repeat([-1, 1], 12).reshape(2, 12).T,
               'num_vars': 12,
               'names': ["x" + str(x + 1) for x in range(12)]
               }

    X = sample(problem)

    Y = np.array([10, -2, 4, -8, 2, 6, -4, 0,
                   2, 6, -4, 0, 10, -2, 4, -8,
                  - 2, -6, 4, 0, -10, 2, -4, 8,
                 - 10, 2, -4, 8, -2, -6, 4, 0])

    Si = analyze(problem, X, Y, second_order=True)
    actual = Si['IE']
    expected = [0.0, 0.0, 0.0, 0.0, 0.0, 0.0, 0.0, 0.0, 0.0, 0.0, 0.0, 0.0,
                0.0, 0.0, 0.0, 0.0, 0.0, 0.0, 0.0, 0.0, 0.0, 0.0, 0.0, 0.0,
                0.0, 0.0, 0.0, 0.0, 0.0, 0.0, 0.0, 0.0, 0.0, 4.0, 0.0, 0.0,
                0.0, 0.0, 0.0, 0.0, 4.0, 0.0, 0.0, 0.0, 0.0, 0.0, 0.0, 0.0,
                0.0, 0.0, 0.0, 0.0, 4.0, 0.0, 0.0, 0.0, 0.0, 0.0, 0.0, 0.0,
                0.0, 4.0, 0.0, 0.0, 0.0, 0.0, 0.0, 4.0, 0.0, 0.0, 0.0, 0.0,
                0.0, 0.0, 0.0, 0.0, 0.0, 0.0, 4.0, 0.0, 0.0, 0.0, 0.0, 0.0,
                0.0, 0.0, 0.0, 0.0, 0.0, 0.0, 0.0, 0.0, 0.0, 0.0, 4.0, 0.0,
                0.0, 0.0, 0.0, 0.0, 0.0, 0.0, 0.0, 0.0, 0.0, 0.0, 0.0, 4.0,
                0.0, 0.0, 0.0, 0.0, 0.0, 0.0, 0.0, 0.0, 0.0, 0.0, 0.0, 0.0]

    assert_equal(actual, expected)


def test_interactions():
    '''
    '''
    problem = {'bounds': [[0., 2.5], [0., 1.], [0., 1.], [0., 1.]],
               'num_vars': 4,
               'names': ['x1', 'x2', 'x3', 'x4']}
    X = np.array([[ 2.5, 1.0, 1.0, 1.0],
                  [ 2.5, 0, 1.0, 0],
                  [ 2.5, 1.0, 0, 0],
                  [ 2.5, 0, 0, 1.0],
                  [0, 0, 0, 0],
                  [0, 1.0, 0, 1.0],
                  [0, 0, 1.0, 1.0],
                  [0, 1.0, 1.0, 0]], dtype=float)
    Y = X[:, 0] + (0.1 * X[:, 1]) + ((1.2 * X[:, 2]) * (1.3 + X[:, 3]))
<<<<<<< HEAD
#     Y = np.array([1.5, 1, 1.5, 1, 2, 2.5, 2, 2.5], dtype=np.float)
    ie_names, ie = interactions(problem, Y)
=======
#     Y = np.array([1.5, 1, 1.5, 1, 2, 2.5, 2, 2.5], dtype=float)
    ie_names, ie = interactions(problem, Y, print_to_console=True)
>>>>>>> b090a169
    actual = ie
    assert_allclose(actual, [0.3, 0, 0, 0, 0, 0.3], rtol=1e-4, atol=1e-4)<|MERGE_RESOLUTION|>--- conflicted
+++ resolved
@@ -167,12 +167,7 @@
                   [0, 0, 1.0, 1.0],
                   [0, 1.0, 1.0, 0]], dtype=float)
     Y = X[:, 0] + (0.1 * X[:, 1]) + ((1.2 * X[:, 2]) * (1.3 + X[:, 3]))
-<<<<<<< HEAD
-#     Y = np.array([1.5, 1, 1.5, 1, 2, 2.5, 2, 2.5], dtype=np.float)
     ie_names, ie = interactions(problem, Y)
-=======
-#     Y = np.array([1.5, 1, 1.5, 1, 2, 2.5, 2, 2.5], dtype=float)
-    ie_names, ie = interactions(problem, Y, print_to_console=True)
->>>>>>> b090a169
+
     actual = ie
     assert_allclose(actual, [0.3, 0, 0, 0, 0, 0.3], rtol=1e-4, atol=1e-4)