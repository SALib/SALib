"""A set of utility functions

"""
from collections import OrderedDict
import pkgutil

import numpy as np  # type: ignore
import scipy as sp  # type: ignore
from scipy import stats
from typing import List

from .util_funcs import (avail_approaches, read_param_file, requires_gurobipy)
from .problem import ProblemSpec
from .results import ResultDict


__all__ = ["scale_samples", "read_param_file",
           "ResultDict", "avail_approaches"]

<<<<<<< HEAD
def scale_samples(params, bounds):
=======

def avail_approaches(pkg):
    '''Create list of available modules.

    Arguments
    ---------
    pkg : module
        module to inspect

    Returns
    ---------
    method : list
        A list of available submodules
    '''
    methods = [modname for importer, modname, ispkg in
               pkgutil.walk_packages(path=pkg.__path__)
               if modname not in
               ['common_args', 'directions', 'sobol_sequence']]
    return methods


def scale_samples(params: np.ndarray, bounds: List):
>>>>>>> 26893407
    '''Rescale samples in 0-to-1 range to arbitrary bounds

    Arguments
    ---------
    params : numpy.ndarray
        numpy array of dimensions `num_params`-by-:math:`N`,
        where :math:`N` is the number of samples

    bounds : list
        list of lists of dimensions `num_params`-by-2
    '''
    # Check bounds are legal (upper bound is greater than lower bound)
    b = np.array(bounds)
    lower_bounds = b[:, 0]
    upper_bounds = b[:, 1]

    if np.any(lower_bounds >= upper_bounds):
        raise ValueError("Bounds are not legal")

    # This scales the samples in-place, by using the optional output
    # argument for the numpy ufunctions
    # The calculation is equivalent to:
    #   sample * (upper_bound - lower_bound) + lower_bound
    np.add(np.multiply(params,
                       (upper_bounds - lower_bounds),
                       out=params),
           lower_bounds,
           out=params)


def unscale_samples(params, bounds):
    """Rescale samples from arbitrary bounds back to [0,1] range

    Arguments
    ---------
    bounds : list
        list of lists of dimensions num_params-by-2
    params : numpy.ndarray
        numpy array of dimensions num_params-by-N,
        where N is the number of samples
    """
    # Check bounds are legal (upper bound is greater than lower bound)
    b = np.array(bounds)
    lower_bounds = b[:, 0]
    upper_bounds = b[:, 1]

    if np.any(lower_bounds >= upper_bounds):
        raise ValueError("Bounds are not legal")

    # This scales the samples in-place, by using the optional output
    # argument for the numpy ufunctions
    # The calculation is equivalent to:
    #   (sample - lower_bound) / (upper_bound - lower_bound)
    np.divide(np.subtract(params, lower_bounds, out=params),
              np.subtract(upper_bounds, lower_bounds),
              out=params)


def nonuniform_scale_samples(params, bounds, dists):
    """Rescale samples in 0-to-1 range to other distributions

    Arguments
    ---------
    problem : dict
        problem definition including bounds
    params : numpy.ndarray
        numpy array of dimensions num_params-by-N,
        where N is the number of samples
    dists : list
        list of distributions, one for each parameter
            unif: uniform with lower and upper bounds
            triang: triangular with width (scale) and location of peak
                    location of peak is in percentage of width
                    lower bound assumed to be zero
            norm: normal distribution with mean and standard deviation
            lognorm: lognormal with ln-space mean and standard deviation
    """
    b = np.array(bounds)

    # initializing matrix for converted values
    conv_params = np.empty_like(params)

    # loop over the parameters
    for i in range(conv_params.shape[1]):
        # setting first and second arguments for distributions
        b1 = b[i][0]
        b2 = b[i][1]

        if dists[i] == 'triang':
            # checking for correct parameters
            if b1 <= 0 or b2 <= 0 or b2 >= 1:
                raise ValueError('''Triangular distribution: Scale must be
                    greater than zero; peak on interval [0,1]''')
            else:
                conv_params[:, i] = sp.stats.triang.ppf(
                    params[:, i], c=b2, scale=b1, loc=0)

        elif dists[i] == 'unif':
            if b1 >= b2:
                raise ValueError('''Uniform distribution: lower bound
                    must be less than upper bound''')
            else:
                conv_params[:, i] = params[:, i] * (b2 - b1) + b1

        elif dists[i] == 'norm':
            if b2 <= 0:
                raise ValueError('''Normal distribution: stdev must be > 0''')
            else:
                conv_params[:, i] = sp.stats.norm.ppf(
                    params[:, i], loc=b1, scale=b2)

        # lognormal distribution (ln-space, not base-10)
        # paramters are ln-space mean and standard deviation
        elif dists[i] == 'lognorm':
            # checking for valid parameters
            if b2 <= 0:
                raise ValueError(
                    '''Lognormal distribution: stdev must be > 0''')
            else:
                conv_params[:, i] = np.exp(
                    sp.stats.norm.ppf(params[:, i], loc=b1, scale=b2))

        else:
            valid_dists = ['unif', 'triang', 'norm', 'lognorm']
            raise ValueError('Distributions: choose one of %s' %
                             ", ".join(valid_dists))

    return conv_params



<<<<<<< HEAD
=======
        Param1,0,1,Group1,dist1
        Param2,0,1,Group2,dist2
        Param3,0,1,Group3,dist3

    (Group and Dist columns are optional)

    Returns a dictionary containing:
        - names - the names of the parameters
        - bounds - a list of lists of lower and upper bounds
        - num_vars - a scalar indicating the number of variables
                     (the length of names)
        - groups - a list of group names (strings) for each variable
        - dists - a list of distributions for the problem,
                    None if not specified or all uniform

    Arguments
    ---------
    filename : str
        The path to the parameter file
    delimiter : str, default=None
        The delimiter used in the file to distinguish between columns

    """
    names = []
    bounds = []
    groups = []
    dists = []
    num_vars = 0
    fieldnames = ['name', 'lower_bound', 'upper_bound', 'group', 'dist']

    with open(filename, 'r') as csvfile:
        dialect = csv.Sniffer().sniff(csvfile.read(1024), delimiters=delimiter)
        csvfile.seek(0)
        reader = csv.DictReader(
            csvfile, fieldnames=fieldnames, dialect=dialect)
        for row in reader:
            if row['name'].strip().startswith('#'):
                pass
            else:
                num_vars += 1
                names.append(row['name'])
                bounds.append(
                    [float(row['lower_bound']), float(row['upper_bound'])])

                # If the fourth column does not contain a group name, use
                # the parameter name
                if row['group'] is None:
                    groups.append(row['name'])
                elif row['group'] == 'NA':
                    groups.append(row['name'])
                else:
                    groups.append(row['group'])

                # If the fifth column does not contain a distribution
                # use uniform
                if row['dist'] is None:
                    dists.append('unif')
                else:
                    dists.append(row['dist'])

    if groups == names:
        groups = None
    elif len(set(groups)) == 1:
        raise ValueError('''Only one group defined, results will not be
            meaningful''')

    # setting dists to none if all are uniform
    # because non-uniform scaling is not needed
    if all([d == 'unif' for d in dists]):
        dists = None

    return {'names': names, 'bounds': bounds, 'num_vars': num_vars,
            'groups': groups, 'dists': dists}
>>>>>>> 26893407


def compute_groups_matrix(groups):
    """Generate matrix which notes factor membership of groups

    Computes a k-by-g matrix which notes factor membership of groups
    where:
        k is the number of variables (factors)
        g is the number of groups
    Also returns a g-length list of unique group_names whose positions
    correspond to the order of groups in the k-by-g matrix

    Arguments
    ---------
    groups : list
        Group names corresponding to each variable

    Returns
    -------
    tuple
        containing group matrix assigning parameters to
        groups and a list of unique group names
    """
    if not groups:
        return None

    num_vars = len(groups)

    # Get a unique set of the group names
    unique_group_names = list(OrderedDict.fromkeys(groups))
    number_of_groups = len(unique_group_names)

    indices = dict([(x, i) for (i, x) in enumerate(unique_group_names)])

    output = np.zeros((num_vars, number_of_groups), dtype=np.int)

    for parameter_row, group_membership in enumerate(groups):
        group_index = indices[group_membership]
        output[parameter_row, group_index] = 1

    return output, unique_group_names
<|MERGE_RESOLUTION|>--- conflicted
+++ resolved
@@ -17,32 +17,8 @@
 __all__ = ["scale_samples", "read_param_file",
            "ResultDict", "avail_approaches"]
 
-<<<<<<< HEAD
-def scale_samples(params, bounds):
-=======
-
-def avail_approaches(pkg):
-    '''Create list of available modules.
-
-    Arguments
-    ---------
-    pkg : module
-        module to inspect
-
-    Returns
-    ---------
-    method : list
-        A list of available submodules
-    '''
-    methods = [modname for importer, modname, ispkg in
-               pkgutil.walk_packages(path=pkg.__path__)
-               if modname not in
-               ['common_args', 'directions', 'sobol_sequence']]
-    return methods
-
 
 def scale_samples(params: np.ndarray, bounds: List):
->>>>>>> 26893407
     '''Rescale samples in 0-to-1 range to arbitrary bounds
 
     Arguments
@@ -173,85 +149,6 @@
     return conv_params
 
 
-
-<<<<<<< HEAD
-=======
-        Param1,0,1,Group1,dist1
-        Param2,0,1,Group2,dist2
-        Param3,0,1,Group3,dist3
-
-    (Group and Dist columns are optional)
-
-    Returns a dictionary containing:
-        - names - the names of the parameters
-        - bounds - a list of lists of lower and upper bounds
-        - num_vars - a scalar indicating the number of variables
-                     (the length of names)
-        - groups - a list of group names (strings) for each variable
-        - dists - a list of distributions for the problem,
-                    None if not specified or all uniform
-
-    Arguments
-    ---------
-    filename : str
-        The path to the parameter file
-    delimiter : str, default=None
-        The delimiter used in the file to distinguish between columns
-
-    """
-    names = []
-    bounds = []
-    groups = []
-    dists = []
-    num_vars = 0
-    fieldnames = ['name', 'lower_bound', 'upper_bound', 'group', 'dist']
-
-    with open(filename, 'r') as csvfile:
-        dialect = csv.Sniffer().sniff(csvfile.read(1024), delimiters=delimiter)
-        csvfile.seek(0)
-        reader = csv.DictReader(
-            csvfile, fieldnames=fieldnames, dialect=dialect)
-        for row in reader:
-            if row['name'].strip().startswith('#'):
-                pass
-            else:
-                num_vars += 1
-                names.append(row['name'])
-                bounds.append(
-                    [float(row['lower_bound']), float(row['upper_bound'])])
-
-                # If the fourth column does not contain a group name, use
-                # the parameter name
-                if row['group'] is None:
-                    groups.append(row['name'])
-                elif row['group'] == 'NA':
-                    groups.append(row['name'])
-                else:
-                    groups.append(row['group'])
-
-                # If the fifth column does not contain a distribution
-                # use uniform
-                if row['dist'] is None:
-                    dists.append('unif')
-                else:
-                    dists.append(row['dist'])
-
-    if groups == names:
-        groups = None
-    elif len(set(groups)) == 1:
-        raise ValueError('''Only one group defined, results will not be
-            meaningful''')
-
-    # setting dists to none if all are uniform
-    # because non-uniform scaling is not needed
-    if all([d == 'unif' for d in dists]):
-        dists = None
-
-    return {'names': names, 'bounds': bounds, 'num_vars': num_vars,
-            'groups': groups, 'dists': dists}
->>>>>>> 26893407
-
-
 def compute_groups_matrix(groups):
     """Generate matrix which notes factor membership of groups
 
