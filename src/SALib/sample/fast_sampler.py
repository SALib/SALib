import math

import numpy as np

from . import common_args
from .. util import scale_samples, read_param_file


def sample(problem, N, M=4, seed=None):
    """Generate model inputs for the extended Fourier Amplitude Sensitivity Test (eFAST).

<<<<<<< HEAD
    Returns a NumPy matrix containing the model inputs required by the extended Fourier
    Amplitude sensitivity test.  The resulting matrix contains N * D rows and D
    columns, where D is the number of parameters.  The samples generated are
=======
    Returns a NumPy matrix containing the model inputs required by the Fourier
    Amplitude sensitivity test. The resulting matrix contains N * D rows and D
    columns, where D is the number of parameters. The samples generated are
>>>>>>> b090a169
    intended to be used by :func:`SALib.analyze.fast.analyze`.

    Parameters
    ----------
    problem : dict
        The problem definition
    N : int
        The number of samples to generate
    M : int
        The interference parameter, i.e., the number of harmonics to sum in the
        Fourier series decomposition (default 4)

    References
    ----------
    .. [1] Cukier, R.I., Fortuin, C.M., Shuler, K.E., Petschek, A.G., 
           Schaibly, J.H., 1973. 
           Study of the sensitivity of coupled reaction systems to uncertainties 
           in rate coefficients. I theory. 
           Journal of Chemical Physics 59, 3873–3878. 
           https://doi.org/10.1063/1.1680571

    .. [2] Saltelli, A., S. Tarantola, and K. P.-S. Chan (1999).  "A
           Quantitative Model-Independent Method for Global Sensitivity
           Analysis of Model Output."  Technometrics, 41(1):39-56,
           doi:10.1080/00401706.1999.10485594.
    """
    if seed:
        np.random.seed(seed)

    if N <= 4 * M**2:
        raise ValueError("""
        Sample size N > 4M^2 is required. M=4 by default.""")

    D = problem['num_vars']

    omega = np.zeros([D])
    omega[0] = math.floor((N - 1) / (2 * M))
    m = math.floor(omega[0] / (2 * M))

    if m >= (D - 1):
        omega[1:] = np.floor(np.linspace(1, m, D - 1))
    else:
        omega[1:] = np.arange(D - 1) % m + 1

    # Discretization of the frequency space, s
    s = (2 * math.pi / N) * np.arange(N)

    # Transformation to get points in the X space
    X = np.zeros([N * D, D])
    omega2 = np.zeros([D])

    for i in range(D):
        omega2[i] = omega[0]
        idx = list(range(i)) + list(range(i + 1, D))
        omega2[idx] = omega[1:]
        l = range(i * N, (i + 1) * N)

        # random phase shift on [0, 2pi) following Saltelli et al.
        # Technometrics 1999
        phi = 2 * math.pi * np.random.rand()

        for j in range(D):
            g = 0.5 + (1 / math.pi) * np.arcsin(np.sin(omega2[j] * s + phi))
            X[l, j] = g

    X = scale_samples(X, problem)

    return X


def cli_parse(parser):
    """Add method specific options to CLI parser.

    Parameters
    ----------
    parser : argparse object

    Returns
    ----------
    Updated argparse object
    """
    parser.add_argument('-M', '--m-coef', type=int, required=False, default=4,
                        help='M coefficient, default 4', dest='M')

    return parser


def cli_action(args):
    """Run sampling method

    Parameters
    ----------
    args : argparse namespace
    """
    problem = read_param_file(args.paramfile)
    param_values = sample(problem, N=args.samples, M=args.M, seed=args.seed)
    np.savetxt(args.output, param_values, delimiter=args.delimiter,
               fmt='%.' + str(args.precision) + 'e')


if __name__ == "__main__":
    common_args.run_cli(cli_parse, cli_action)
<|MERGE_RESOLUTION|>--- conflicted
+++ resolved
@@ -9,15 +9,9 @@
 def sample(problem, N, M=4, seed=None):
     """Generate model inputs for the extended Fourier Amplitude Sensitivity Test (eFAST).
 
-<<<<<<< HEAD
     Returns a NumPy matrix containing the model inputs required by the extended Fourier
     Amplitude sensitivity test.  The resulting matrix contains N * D rows and D
-    columns, where D is the number of parameters.  The samples generated are
-=======
-    Returns a NumPy matrix containing the model inputs required by the Fourier
-    Amplitude sensitivity test. The resulting matrix contains N * D rows and D
     columns, where D is the number of parameters. The samples generated are
->>>>>>> b090a169
     intended to be used by :func:`SALib.analyze.fast.analyze`.
 
     Parameters
@@ -119,4 +113,4 @@
 
 
 if __name__ == "__main__":
-    common_args.run_cli(cli_parse, cli_action)
+    common_args.run_cli(cli_parse, cli_action)