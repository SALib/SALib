--- conflicted
+++ resolved
@@ -62,10 +62,6 @@
         passed to SALib.sample.morris (default 4)
     seed : int
         Seed to generate a random number
-<<<<<<< HEAD
-
-=======
->>>>>>> c35568dc
 
     Returns
     -------
